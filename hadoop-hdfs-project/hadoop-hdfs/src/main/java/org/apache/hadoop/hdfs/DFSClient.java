--- conflicted
+++ resolved
@@ -1,3 +1,4 @@
+
 /**
  * Licensed to the Apache Software Foundation (ASF) under one
  * or more contributor license agreements.  See the NOTICE file
@@ -27,15 +28,6 @@
 import static org.apache.hadoop.hdfs.DFSConfigKeys.DFS_CLIENT_BLOCK_WRITE_RETRIES_KEY;
 import static org.apache.hadoop.hdfs.DFSConfigKeys.DFS_CLIENT_CACHED_CONN_RETRY_DEFAULT;
 import static org.apache.hadoop.hdfs.DFSConfigKeys.DFS_CLIENT_CACHED_CONN_RETRY_KEY;
-<<<<<<< HEAD
-import static org.apache.hadoop.hdfs.DFSConfigKeys.DFS_CLIENT_FAILOVER_MAX_ATTEMPTS_DEFAULT;
-import static org.apache.hadoop.hdfs.DFSConfigKeys.DFS_CLIENT_FAILOVER_MAX_ATTEMPTS_KEY;
-import static org.apache.hadoop.hdfs.DFSConfigKeys.DFS_CLIENT_FAILOVER_SLEEPTIME_BASE_DEFAULT;
-import static org.apache.hadoop.hdfs.DFSConfigKeys.DFS_CLIENT_FAILOVER_SLEEPTIME_BASE_KEY;
-import static org.apache.hadoop.hdfs.DFSConfigKeys.DFS_CLIENT_FAILOVER_SLEEPTIME_MAX_DEFAULT;
-import static org.apache.hadoop.hdfs.DFSConfigKeys.DFS_CLIENT_FAILOVER_SLEEPTIME_MAX_KEY;
-=======
->>>>>>> 6fc2d7d4
 import static org.apache.hadoop.hdfs.DFSConfigKeys.DFS_CLIENT_MAX_BLOCK_ACQUIRE_FAILURES_DEFAULT;
 import static org.apache.hadoop.hdfs.DFSConfigKeys.DFS_CLIENT_MAX_BLOCK_ACQUIRE_FAILURES_KEY;
 import static org.apache.hadoop.hdfs.DFSConfigKeys.DFS_CLIENT_READ_PREFETCH_SIZE_KEY;
@@ -62,7 +54,6 @@
 import java.net.NetworkInterface;
 import java.net.Socket;
 import java.net.SocketException;
-import java.net.URI;
 import java.util.Collections;
 import java.util.EnumSet;
 import java.util.HashMap;
@@ -92,10 +83,6 @@
 import org.apache.hadoop.fs.Path;
 import org.apache.hadoop.fs.UnresolvedLinkException;
 import org.apache.hadoop.fs.permission.FsPermission;
-<<<<<<< HEAD
-
-=======
->>>>>>> 6fc2d7d4
 import org.apache.hadoop.hdfs.protocol.ClientProtocol;
 import org.apache.hadoop.hdfs.protocol.CorruptFileBlocks;
 import org.apache.hadoop.hdfs.protocol.DSQuotaExceededException;
@@ -135,17 +122,13 @@
 import org.apache.hadoop.ipc.RemoteException;
 import org.apache.hadoop.net.NetUtils;
 import org.apache.hadoop.security.AccessControlException;
+import org.apache.hadoop.security.SecurityUtil;
 import org.apache.hadoop.security.UserGroupInformation;
 import org.apache.hadoop.security.token.SecretManager.InvalidToken;
 import org.apache.hadoop.security.token.Token;
 import org.apache.hadoop.security.token.TokenRenewer;
 import org.apache.hadoop.util.DataChecksum;
 import org.apache.hadoop.util.Progressable;
-<<<<<<< HEAD
-
-import com.google.common.base.Preconditions;
-=======
->>>>>>> 6fc2d7d4
 
 /********************************************************
  * DFSClient can connect to a Hadoop Filesystem and 
@@ -164,9 +147,8 @@
   public static final long SERVER_DEFAULTS_VALIDITY_PERIOD = 60 * 60 * 1000L; // 1 hour
   static final int TCP_WINDOW_SIZE = 128 * 1024; // 128 KB
   final ClientProtocol namenode;
-  /* The service used for delegation tokens */
-  private Text dtService;
-
+  final ClientProtocol rpcNamenode;
+  private final InetSocketAddress nnAddress;
   final UserGroupInformation ugi;
   volatile boolean clientRunning = true;
   volatile long lastLeaseRenewal;
@@ -186,9 +168,6 @@
    * DFSClient configuration 
    */
   static class Conf {
-    final int maxFailoverAttempts;
-    final int failoverSleepBaseMillis;
-    final int failoverSleepMaxMillis;
     final int maxBlockAcquireFailures;
     final int confTime;
     final int ioBufferSize;
@@ -210,16 +189,6 @@
     final boolean useLegacyBlockReader;
 
     Conf(Configuration conf) {
-      maxFailoverAttempts = conf.getInt(
-          DFS_CLIENT_FAILOVER_MAX_ATTEMPTS_KEY,
-          DFS_CLIENT_FAILOVER_MAX_ATTEMPTS_DEFAULT);
-      failoverSleepBaseMillis = conf.getInt(
-          DFS_CLIENT_FAILOVER_SLEEPTIME_BASE_KEY,
-          DFS_CLIENT_FAILOVER_SLEEPTIME_BASE_DEFAULT);
-      failoverSleepMaxMillis = conf.getInt(
-          DFS_CLIENT_FAILOVER_SLEEPTIME_MAX_KEY,
-          DFS_CLIENT_FAILOVER_SLEEPTIME_MAX_DEFAULT);
-
       maxBlockAcquireFailures = conf.getInt(
           DFS_CLIENT_MAX_BLOCK_ACQUIRE_FAILURES_KEY,
           DFS_CLIENT_MAX_BLOCK_ACQUIRE_FAILURES_DEFAULT);
@@ -292,7 +261,6 @@
    */
   private final Map<String, DFSOutputStream> filesBeingWritten
       = new HashMap<String, DFSOutputStream>();
-
   private boolean shortCircuitLocalReads;
   
   /**
@@ -304,69 +272,60 @@
   public DFSClient(Configuration conf) throws IOException {
     this(NameNode.getAddress(conf), conf);
   }
-  
-  public DFSClient(InetSocketAddress address, Configuration conf) throws IOException {
-    this(NameNode.getUri(address), conf);
-  }
-
-  /**
-   * Same as this(nameNodeUri, conf, null);
+
+  /**
+   * Same as this(nameNodeAddr, conf, null);
    * @see #DFSClient(InetSocketAddress, Configuration, org.apache.hadoop.fs.FileSystem.Statistics)
    */
-  public DFSClient(URI nameNodeUri, Configuration conf
+  public DFSClient(InetSocketAddress nameNodeAddr, Configuration conf
       ) throws IOException {
-    this(nameNodeUri, conf, null);
-  }
-
-  /**
-   * Same as this(nameNodeUri, null, conf, stats);
+    this(nameNodeAddr, conf, null);
+  }
+
+  /**
+   * Same as this(nameNodeAddr, null, conf, stats);
    * @see #DFSClient(InetSocketAddress, ClientProtocol, Configuration, org.apache.hadoop.fs.FileSystem.Statistics) 
    */
-  public DFSClient(URI nameNodeUri, Configuration conf,
+  public DFSClient(InetSocketAddress nameNodeAddr, Configuration conf,
                    FileSystem.Statistics stats)
     throws IOException {
-    this(nameNodeUri, null, conf, stats);
-  }
-  
+    this(nameNodeAddr, null, conf, stats);
+  }
+
   /** 
-   * Create a new DFSClient connected to the given nameNodeUri or rpcNamenode.
-   * Exactly one of nameNodeUri or rpcNamenode must be null.
-   */
-  DFSClient(URI nameNodeUri, ClientProtocol rpcNamenode,
+   * Create a new DFSClient connected to the given nameNodeAddr or rpcNamenode.
+   * Exactly one of nameNodeAddr or rpcNamenode must be null.
+   */
+  DFSClient(InetSocketAddress nameNodeAddr, ClientProtocol rpcNamenode,
       Configuration conf, FileSystem.Statistics stats)
     throws IOException {
     // Copy only the required DFSClient configuration
     this.dfsClientConf = new Conf(conf);
     this.conf = conf;
     this.stats = stats;
+    this.nnAddress = nameNodeAddr;
     this.socketFactory = NetUtils.getSocketFactory(conf, ClientProtocol.class);
     this.dtpReplaceDatanodeOnFailure = ReplaceDatanodeOnFailure.get(conf);
 
     // The hdfsTimeout is currently the same as the ipc timeout 
     this.hdfsTimeout = Client.getTimeout(conf);
     this.ugi = UserGroupInformation.getCurrentUser();
-    
-    final String authority = nameNodeUri == null? "null": nameNodeUri.getAuthority();
+    final String authority = nameNodeAddr == null? "null":
+        nameNodeAddr.getHostName() + ":" + nameNodeAddr.getPort();
     this.leaserenewer = LeaseRenewer.getInstance(authority, ugi, this);
     this.clientName = leaserenewer.getClientName(dfsClientConf.taskId);
-    
     this.socketCache = new SocketCache(dfsClientConf.socketCacheCapacity);
-    
-    
-    if (rpcNamenode != null) {
-      // This case is used for testing.
-      Preconditions.checkArgument(nameNodeUri == null);
-      this.namenode = rpcNamenode;
-      dtService = null;
+    if (nameNodeAddr != null && rpcNamenode == null) {
+      this.rpcNamenode = DFSUtil.createRPCNamenode(nameNodeAddr, conf, ugi);
+      this.namenode = DFSUtil.createNamenode(this.rpcNamenode);
+    } else if (nameNodeAddr == null && rpcNamenode != null) {
+      //This case is used for testing.
+      this.namenode = this.rpcNamenode = rpcNamenode;
     } else {
-      Preconditions.checkArgument(nameNodeUri != null,
-          "null URI");
-      NameNodeProxies.ProxyAndInfo<ClientProtocol> proxyInfo =
-        NameNodeProxies.createProxy(conf, nameNodeUri, ClientProtocol.class);
-      this.dtService = proxyInfo.getDelegationTokenService();
-      this.namenode = proxyInfo.getProxy();
-    }
-
+      throw new IllegalArgumentException(
+          "Expecting exactly one of nameNodeAddr and rpcNamenode being null: "
+          + "nameNodeAddr=" + nameNodeAddr + ", rpcNamenode=" + rpcNamenode);
+    }
     // read directly from the block file if configured.
     this.shortCircuitLocalReads = conf.getBoolean(
         DFSConfigKeys.DFS_CLIENT_READ_SHORTCIRCUIT_KEY,
@@ -490,19 +449,12 @@
     }
     return false;
   }
-  
-  /**
-   * Close connections the Namenode.
-   */
-  void closeConnectionToNamenode() {
-    RPC.stopProxy(namenode);
-  }
-  
+
   /** Abort and release resources held.  Ignore all errors. */
   void abort() {
     clientRunning = false;
     closeAllFilesBeingWritten(true);
-    closeConnectionToNamenode();
+    RPC.stopProxy(rpcNamenode); // close connections to the namenode
   }
 
   /** Close/abort all files being written. */
@@ -542,7 +494,7 @@
       clientRunning = false;
       leaserenewer.closeClient(this);
       // close connections to the namenode
-      closeConnectionToNamenode();
+      RPC.stopProxy(rpcNamenode);
     }
   }
 
@@ -584,13 +536,11 @@
    */
   public Token<DelegationTokenIdentifier> getDelegationToken(Text renewer)
       throws IOException {
-    assert dtService != null;
-    Token<DelegationTokenIdentifier> token =
+    Token<DelegationTokenIdentifier> result =
       namenode.getDelegationToken(renewer);
-    token.setService(this.dtService);
-
-    LOG.info("Created " + DelegationTokenIdentifier.stringifyToken(token));
-    return token;
+    SecurityUtil.setTokenService(result, nnAddress);
+    LOG.info("Created " + DelegationTokenIdentifier.stringifyToken(result));
+    return result;
   }
 
   /**
@@ -729,8 +679,13 @@
     @Override
     public long renew(Token<?> token, Configuration conf) throws IOException {
       Token<DelegationTokenIdentifier> delToken = 
-        (Token<DelegationTokenIdentifier>) token;
-      ClientProtocol nn = getNNProxy(delToken, conf);
+          (Token<DelegationTokenIdentifier>) token;
+      LOG.info("Renewing " + 
+               DelegationTokenIdentifier.stringifyToken(delToken));
+      ClientProtocol nn = 
+        DFSUtil.createRPCNamenode
+           (SecurityUtil.getTokenServiceAddr(delToken),
+            conf, UserGroupInformation.getCurrentUser());
       try {
         return nn.renewDelegationToken(delToken);
       } catch (RemoteException re) {
@@ -746,38 +701,15 @@
           (Token<DelegationTokenIdentifier>) token;
       LOG.info("Cancelling " + 
                DelegationTokenIdentifier.stringifyToken(delToken));
-      ClientProtocol nn = getNNProxy(delToken, conf);
+      ClientProtocol nn = DFSUtil.createRPCNamenode(
+          SecurityUtil.getTokenServiceAddr(delToken), conf,
+          UserGroupInformation.getCurrentUser());
       try {
         nn.cancelDelegationToken(delToken);
       } catch (RemoteException re) {
         throw re.unwrapRemoteException(InvalidToken.class,
             AccessControlException.class);
       }
-    }
-    
-    private static ClientProtocol getNNProxy(
-        Token<DelegationTokenIdentifier> token, Configuration conf)
-        throws IOException {
-      URI uri = HAUtil.getServiceUriFromToken(token);
-      if (HAUtil.isTokenForLogicalUri(token) &&
-          !HAUtil.isLogicalUri(conf, uri)) {
-        // If the token is for a logical nameservice, but the configuration
-        // we have disagrees about that, we can't actually renew it.
-        // This can be the case in MR, for example, if the RM doesn't
-        // have all of the HA clusters configured in its configuration.
-        throw new IOException("Unable to map logical nameservice URI '" +
-            uri + "' to a NameNode. Local configuration does not have " +
-            "a failover proxy provider configured.");
-      }
-      
-      NameNodeProxies.ProxyAndInfo<ClientProtocol> info =
-        NameNodeProxies.createProxy(conf, uri, ClientProtocol.class);
-      assert info.getDelegationTokenService().equals(token.getService()) :
-        "Returned service '" + info.getDelegationTokenService().toString() +
-        "' doesn't match expected service '" +
-        token.getService().toString() + "'";
-        
-      return info.getProxy();
     }
 
     @Override
@@ -1597,8 +1529,7 @@
    * 
    * @see ClientProtocol#restoreFailedStorage(String arg)
    */
-  boolean restoreFailedStorage(String arg)
-      throws AccessControlException, IOException{
+  boolean restoreFailedStorage(String arg) throws AccessControlException {
     return namenode.restoreFailedStorage(arg);
   }
 
@@ -1816,7 +1747,8 @@
     }
   }
   
-  boolean shouldTryShortCircuitRead(InetSocketAddress targetAddr) {
+  boolean shouldTryShortCircuitRead(InetSocketAddress targetAddr)
+      throws IOException {
     if (shortCircuitLocalReads && isLocalAddress(targetAddr)) {
       return true;
     }
@@ -1839,7 +1771,7 @@
     }
   }
 
-  @Override
+  /** {@inheritDoc} */
   public String toString() {
     return getClass().getSimpleName() + "[clientName=" + clientName
         + ", ugi=" + ugi + "]"; 
