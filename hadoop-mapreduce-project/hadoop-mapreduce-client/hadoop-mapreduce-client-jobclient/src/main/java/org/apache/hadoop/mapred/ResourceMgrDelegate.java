--- conflicted
+++ resolved
@@ -44,19 +44,9 @@
 import org.apache.hadoop.security.UserGroupInformation;
 import org.apache.hadoop.security.token.Token;
 import org.apache.hadoop.yarn.api.ApplicationClientProtocol;
-<<<<<<< HEAD
-import org.apache.hadoop.yarn.api.records.ApplicationAttemptId;
-import org.apache.hadoop.yarn.api.records.ApplicationAttemptReport;
 import org.apache.hadoop.yarn.api.records.ApplicationId;
 import org.apache.hadoop.yarn.api.records.ApplicationReport;
 import org.apache.hadoop.yarn.api.records.ApplicationSubmissionContext;
-import org.apache.hadoop.yarn.api.records.ContainerId;
-import org.apache.hadoop.yarn.api.records.ContainerReport;
-=======
-import org.apache.hadoop.yarn.api.records.ApplicationId;
-import org.apache.hadoop.yarn.api.records.ApplicationReport;
-import org.apache.hadoop.yarn.api.records.ApplicationSubmissionContext;
->>>>>>> fbf12270
 import org.apache.hadoop.yarn.api.records.NodeReport;
 import org.apache.hadoop.yarn.api.records.QueueUserACLInfo;
 import org.apache.hadoop.yarn.api.records.NodeState;
@@ -102,7 +92,6 @@
           YarnConfiguration.DEFAULT_RM_PORT);
     client.init(conf);
     super.serviceInit(conf);
-<<<<<<< HEAD
   }
 
   @Override
@@ -112,17 +101,6 @@
   }
 
   @Override
-=======
-  }
-
-  @Override
-  protected void serviceStart() throws Exception {
-    client.start();
-    super.serviceStart();
-  }
-
-  @Override
->>>>>>> fbf12270
   protected void serviceStop() throws Exception {
     client.stop();
     super.serviceStop();
@@ -392,33 +370,5 @@
   public List<QueueUserACLInfo> getQueueAclsInfo() throws YarnException,
       IOException {
     return client.getQueueAclsInfo();
-<<<<<<< HEAD
-  }
-
-  @Override
-  public ApplicationAttemptReport getApplicationAttemptReport(
-      ApplicationAttemptId appAttemptId) throws YarnException, IOException {
-    return client.getApplicationAttemptReport(appAttemptId);
-  }
-
-  @Override
-  public List<ApplicationAttemptReport> getApplicationAttempts(
-      ApplicationId appId) throws YarnException, IOException {
-    return client.getApplicationAttempts(appId);
-  }
-
-  @Override
-  public ContainerReport getContainerReport(ContainerId containerId)
-      throws YarnException, IOException {
-    return client.getContainerReport(containerId);
-  }
-
-  @Override
-  public List<ContainerReport> getContainers(
-      ApplicationAttemptId applicationAttemptId) throws YarnException,
-      IOException {
-    return client.getContainers(applicationAttemptId);
-=======
->>>>>>> fbf12270
   }
 }